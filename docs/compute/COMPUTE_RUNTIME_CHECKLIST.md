# Compute Runtime: Master Checklist

Purpose: single source of truth for the compute plane (Rust host + TS frontend). Tracks what is done and what remains, with pointers to code. Treat this as an execution plan and review artifact.

Legend
- [x] complete and verified locally (builds/tests pass)
- [ ] pending
- [~] partial/in progress

-------------------------------------------------------------------------------

## Execution cadence and time expectations

- The agent works iteratively until each checklist item is delivered or explicitly descoped; there is no fixed "timebox" after which execution stops automatically.
- Progress updates will call out blockers, additional context needed, or environment limitations as soon as they are discovered rather than waiting for a deadline.
- If an explicit calendar deadline is required (for example, to align with a release cut), add it to the relevant checklist item so prioritization and sequencing can be adjusted.

-------------------------------------------------------------------------------

## 1) Host Runtime (Rust)

- [x] Feature-gated host scaffolding
  - Files: `uicp/src-tauri/src/compute.rs`, `uicp/src-tauri/Cargo.toml`
  - `wasm_compute` enables Wasmtime; fallback path returns structured error when disabled

- [x] Engine configuration
  - Component model + async + fuel + epoch interruption configured (`build_engine()`)
  - `StoreLimits` attached; memory cap derived from `mem_limit_mb`

- [x] Resource enforcement
  - CPU: `add_fuel(DEFAULT_FUEL or spec.fuel)` and epoch deadline with background epoch pump
  - Memory: `StoreLimitsBuilder::memory_size` with default 256MB unless overridden and policy-allowed

- [x] Job lifecycle and cancellation
  - Per-job cancel channel via `compute_cancel` map in `AppState`
  - Cancel propagation into store context (`Ctx.cancelled`) and hard abort fallback after grace
  - Cleanup removes entries from `compute_cancel` and `compute_ongoing` maps

- [x] Module registry and manifest handling
  - Files: `uicp/src-tauri/src/registry.rs`, installer called from `main.rs` setup
  - Bundled install if user dir missing; digest verification; optional signature check

- [x] Policy layer at call boundary (timeouts, memory, fs, net)
  - File: `uicp/src-tauri/src/main.rs: compute_call`
  - Enforces timeout bounds, long-run + mem_high caps, denies network, constrains ws:/ paths

- [x] Workspace path hygiene (ws:/files)
  - Canonicalization + traversal rejects; symlink escape prevented
  - Tests in `compute.rs` for traversal + symlink (unix-only)

- [x] Error taxonomy and mapping
  - `error_codes` centralized; trap mapping returns `Timeout`, `Resource.Limit`, `Task.NotFound`, `CapabilityDenied`, `Runtime.Fault`

- [x] Telemetry and cache writes
  - Emits `debug-log`, `compute.result.final`; caches deterministic payloads when replayable

<<<<<<< HEAD
  - [~] WASI imports
    - Current state: Preview 2 core wiring lives behind `uicp_wasi_enable`; when disabled, `add_wasi_and_host` returns a guidance error instead of silently missing imports.
    - TODO (host: `uicp/src-tauri/src/compute.rs`):
      - [ ] Build the per-workspace readonly preopen using `WasiCtxBuilder::new().preopened_dir(...)` so guests can opt into `ws:/files/**` access while still flowing through `sanitize_ws_files_path()` and `fs_read_allowed()` policy guards.【F:uicp/src-tauri/src/compute.rs†L352-L398】
      - [ ] Provide deterministic stdio/log bindings: plumb WASI stdout/stderr and the `uicp:host/logger` import into `ComputePartialEvent` emissions and increment the per-job `log_count` counter (`Ctx.log_count`).【F:uicp/src-tauri/src/compute.rs†L252-L264】【F:uicp/src-tauri/src/main.rs†L270-L305】
      - [ ] Implement host shims for `uicp:host/control`, `uicp:host/rng`, and `uicp:host/clock` so the job-scoped fields (`rng_seed`, `logical_tick`, `deadline_ms`, `remaining_ms`) are observable by guests and captured for replay/metrics.【F:uicp/src-tauri/src/compute.rs†L255-L264】【F:docs/wit/uicp-host@1.0.0.wit†L1-L49】
    - Validation: add feature-gated tests beside `compute.rs` that open the preopen, attempt escapes, and exercise the host control/rng APIs.

  - [x] Guest export invocation (execution wiring)
    - Host instantiates the component and dispatches `csv#run` / `table#run` via `get_typed_func`, validates inputs, and maps outputs/errors through `finalize_ok_with_metrics()` / `finalize_error()`; see `uicp/src-tauri/src/compute.rs` lines 520-620.【F:uicp/src-tauri/src/compute.rs†L520-L620】
    - Metrics enrichment and partial streaming live in the dedicated checklist items below.

  - [ ] Partial event streaming and guest logs
    - Align the host/bridge schema: Rust currently defines `ComputePartialEvent { payload_b64 }` while TypeScript expects a `Uint8Array payload`; choose one encoding and update `uicp/src-tauri/src/main.rs`, `uicp/src/compute/types.ts`, and the bridge listener in `uicp/src/lib/bridge/tauri.ts` together.【F:uicp/src-tauri/src/main.rs†L270-L310】【F:uicp/src/compute/types.ts†L41-L69】【F:uicp/src/lib/bridge/tauri.ts†L364-L414】
    - Implement the Preview 2 `streams::output-stream` sink returned by `open_partial_sink` so guest writes produce `compute.result.partial` events and increment `partial_frames` / `invalid_partial_frames`; enforce ordering via `Ctx.partial_seq` and validate payload size/type.【F:uicp/components/csv.parse/src/lib.rs†L11-L60】【F:uicp/src-tauri/src/compute.rs†L252-L259】
    - Capture guest stdout/stderr and the structured logger import, trim payloads, emit `debug-log` telemetry, and bump `invalid_partial_frames` on rejects.
    - Tests: add fixtures that stream valid and malformed CBOR frames, asserting host behavior and metrics.

  - [ ] Metrics finishing pass
    - Extend `collect_metrics()` to record `fuelUsed` (via `Store::get_fuel` once metering is enabled) and `memPeakMb` from `StoreLimits`, alongside existing duration/deadline data.【F:uicp/src-tauri/src/compute.rs†L824-L858】
    - Wire `log_count` increments inside the logger shim, propagate `partialFrames`/`invalidPartialsDropped`, and persist metrics in cache writes (`compute_cache::store`).
    - Emit metrics for terminal error envelopes (`finalize_error`) to keep UI/telemetry parity with success cases.【F:uicp/src-tauri/src/compute.rs†L702-L765】
=======
- [~] WASI imports
  - `add_wasi_and_host` links WASI Preview 2 only when `uicp_wasi_enable` is enabled (`uicp/src-tauri/src/compute.rs:640`); disabled builds surface a guidance error.
  - TODO: wire explicit read-only preopens, stdout/stderr bindings, and policy-driven caps before exposing guest FS/IO.

- [x] Guest export invocation (execution wiring)
  - Host invokes typed exports via `get_typed_func` and routes success through `finalize_ok_with_metrics` (`uicp/src-tauri/src/compute.rs:516`).
    - `csv.parse` resolves workspace inputs via `resolve_csv_source`; `table.query` converts JSON into WIT tuples before invocation.
    - Cache writes persist the output and `outputHash`, keeping replay parity.
  - Optional: `uicp_bindgen` feature can be re-enabled later, but it is not required for the current path.

- [ ] Partial event streaming and guest logs
  - `Ctx` tracks partial/invalid frame counters and the bridge listens for `compute.result.partial` (`uicp/src-tauri/src/compute.rs:252`, `uicp/src/lib/bridge/tauri.ts:396`), but the host does not emit partial frames yet; guest stdout/stderr/log imports remain TODO.

- [~] Metrics finishing pass
  - `collect_metrics` (success path) now emits duration, `deadlineMs`, `remainingMsAtFinish`, `logCount`, and partial counters (`uicp/src-tauri/src/compute.rs:842`).
  - TODO: hook `fuelUsed`/`memPeakMb`, attach metrics on error envelopes, and surface counts in UI/telemetry.
>>>>>>> f8ad32a0

-------------------------------------------------------------------------------

## 2) App Shell and Orchestration (Rust/Tauri)

- [x] AppState and concurrency
  - Fields for compute in-flight map, cancel map, and semaphore cap

- [x] Commands
  - `compute_call`, `compute_cancel`, `verify_modules`, `clear_compute_cache`, `copy_into_files`, `get_modules_info`

- [x] Cache semantics
  - CA lookups keyed by task+input+env; readOnly vs readwrite policy handled

- [x] Health/safe-mode
  - DB quick_check and safe-mode toggles; replay telemetry stream

  - [ ] E2E harness for compute
    - Build a deterministic Playwright flow (or Vitest + Tauri harness) that launches the desktop, uploads a tiny CSV fixture, issues `window.uicpComputeCall` for `csv.parse@1.2.0`, waits for `compute.result.final.ok`, and asserts bindings/state updates in the UI store.【F:uicp/src/lib/bridge/tauri.ts†L364-L414】【F:uicp/tests/unit/compute.store.test.ts†L1-L200】
    - Include negative coverage: cancel in-flight job, observe `Compute.Cancelled`, and verify cache hit replay path when running twice with `cache: 'readwrite'`.
    - Gate the test behind a CI label (`npm run test:e2e -- --project compute`) so it can run headless on GitHub Actions once modules are bundled.

-------------------------------------------------------------------------------

## 3) Frontend State + Bridge (TypeScript)

- [x] Job store correctness and ergonomics
  - File: `uicp/src/state/compute.ts`
  - Pruning keeps all active and up to N terminal; added `markQueued`, `markRunning`, `removeJob`
  - Status mapping tolerant to `Compute.*` codes and message prefixes (timeout/cancelled)

- [x] Bridge event handling
  - File: `uicp/src/lib/bridge/tauri.ts`
  - `markFinal` now receives both message and code; binds apply on OK; partial increments

- [x] Unit tests
  - File: `uicp/tests/unit/compute.store.test.ts` covers new semantics and helpers

<<<<<<< HEAD
  - [ ] UI affordances for compute
    - Ship a dedicated compute activity panel (React) that displays job status, partial progress counters, metrics, and allows cancel/resubmit; wire it to `useComputeStore` selectors so state transitions are visible without devtools.【F:uicp/src/state/compute.ts†L1-L200】
    - Surface cache hits and replay status (e.g., badge when served from cache) and show metric summaries (duration/fuel/memory) once emitted.
    - Update error presentation to map taxonomy codes via `uicp/src/lib/compute/errors.ts` (or new helper), ensuring toast copy matches `ComputeErrorCode` definitions.
    - Add accessibility and dark-mode coverage for the new UI, plus Playwright visual assertions if feasible.
=======
- [~] UI affordances for compute
  - Compute store tracks duration, cache hits, partial counters (`uicp/src/state/compute.ts:5`), and bridge toasts now map codes via `formatComputeErrorToast` (`uicp/src/lib/bridge/tauri.ts:152`).
  - TODO: render partial frames/metrics in UI, surface cache hits, and add dedicated compute panel indicators.
>>>>>>> f8ad32a0

-------------------------------------------------------------------------------

## 4) Modules and Interface Contract

- [x] Manifest + installer + verifier
  - Files: `uicp/src-tauri/src/registry.rs`, `verify_modules` command, `scripts/update-manifest.mjs`

- [x] Build/publish scripts
  - File: `uicp/package.json` (`modules:build:*`, `modules:update:*`, `modules:verify`)

  - [~] Guest ABI contract
    - World: `world command` exports `csv` and `table` interfaces sharing `common.rows`; lives at `uicp/src-tauri/wit/command.wit` and mirrors component crates under `uicp/components/*`.【F:uicp/src-tauri/wit/command.wit†L1-L25】【F:uicp/components/csv.parse/src/lib.rs†L1-L74】
    - TODO: freeze the ABI by documenting request/response schemas, error semantics, and host imports in `docs/compute/README.md` and a dedicated WIT changelog. Include examples for partial CBOR envelopes and cancellation contracts.
    - TODO: ensure host shims match the WIT files (`uicp:host/control`, `logger`, `rng`, `clock`) and add conformance tests using `wit-bindgen` generated bindings once the host exposes these imports.
    - TODO: add regression tests that diff the checked-in WIT files versus generated TypeScript/Rust bindings (`npm run gen:io`) so drift is caught in CI.

  - [ ] Minimum viable component(s)
    - Build and check in the release WASM binaries for `csv.parse@1.2.0` and `table.query@0.1.0` under `uicp/src-tauri/modules/`, replacing the placeholder digest values in `manifest.json` with actual SHA-256 hashes signed by the build pipeline.【F:uicp/src-tauri/modules/manifest.json†L1-L12】
    - Automate artifact production using `npm run modules:build` + `npm run modules:publish`, ensure outputs are reproducible (document rustc/wasm-opt versions), and store provenance in CHANGELOG or release notes.
    - Extend `scripts/verify-modules.mjs` to enforce signature/digest verification in CI (`STRICT_MODULES_VERIFY=1`) and add a regression test that loads a module via the host and exercises a smoke input.
    - Include sample input/output fixtures so documentation and tests can validate module behavior deterministically.

-------------------------------------------------------------------------------

## 5) Security & Policy

- [x] Capability enforcement in host and call boundary
  - Denied: network by default; strict ws:/ path scoping; timeout/memory caps

- [x] Symlink and traversal protection for workspace files
  - Canonicalization and base-dir prefix assertion

  - [ ] WASI surface hardening
    - Disable ambient authorities: avoid `.inherit_stdio()`, `.inherit_args()`, `.inherit_env()`, and only link the deterministic host shims in `uicp:host`; continue to default-deny `wasi:http` / `wasi:sockets`.【F:uicp/src-tauri/src/compute.rs†L352-L398】【F:docs/wit/uicp-host@1.0.0.wit†L1-L49】
    - Gate any future capability expansion (e.g., net allowlists) behind `ComputeCapabilitiesSpec` checks in `compute_call()` and document policy expectations.
    - Capture a security note in release docs summarizing which WASI imports are enabled by default.

  - [ ] Negative tests
    - Add Rust unit/integration tests that attempt disallowed FS/net/time operations and assert the runtime surfaces `Compute.CapabilityDenied` or `Compute.Resource.Limit`; mirror critical cases through the Tauri command API in TS tests.【F:uicp/src-tauri/src/main.rs†L230-L333】
    - Cover deadline overrun, cancellation grace, and memory exhaustion scenarios to prove the host halts work promptly and emits the correct telemetry.

-------------------------------------------------------------------------------

## 6) Observability

- [x] Structured events
  - `debug-log`, `compute.result.final`, `compute.debug` telemetry; replay telemetry

<<<<<<< HEAD
  - [ ] Per-task metrics
    - Once `collect_metrics()` emits the enriched fields, persist them in SQLite/telemetry and expose via UI charts or developer HUD; ensure cache hits mark `cacheHit: true` for analytics.【F:uicp/src-tauri/src/compute.rs†L824-L858】
    - Add Grafana-friendly exports (e.g., JSONL or metrics endpoint) so deployment operators can monitor latency, success rate, fuel usage, and memory headroom per task.
=======
- [~] Per-task metrics
  - Final Ok envelopes include duration, deadline budget, log/partial counters, and `outputHash`; cache persistence keeps metrics (`uicp/src-tauri/src/compute.rs:842`).
  - TODO: add mem/fuel capture, expose metrics in UI dashboards, and include error-path metrics.
>>>>>>> f8ad32a0

  - [ ] Logs/trace capture
    - Implement the structured logger import so guest `log(level, msg)` calls produce sanitized `debug-log` events and optionally feed a rolling buffer accessible in the UI; enforce rate limits and truncation.
    - Integrate partial stream frames with tracing: attach job/task identifiers and sequence numbers so troubleshooting has sufficient context; redact PII before emission.

-------------------------------------------------------------------------------

## 7) CI/CD and Build Matrix

- [x] Module verification workflow present (`.github/workflows/verify-modules.yml`)

<<<<<<< HEAD
  - [ ] Compute build jobs
    - Update CI to run `cargo check --features wasm_compute,uicp_wasi_enable` and `cargo test --features wasm_compute,uicp_wasi_enable` within `uicp/src-tauri`; include `wasmtime` downloads/cache warm-up to keep runtimes acceptable.【F:uicp/src-tauri/Cargo.toml†L1-L120】
    - Ensure the TypeScript pipeline runs `npm run test`, `npm run lint`, and `npm run typecheck` with the compute-specific code paths enabled (e.g., `VITE_FEATURE_COMPUTE=1`).
    - Publish the compiled WASM modules as build artifacts for traceability.
=======
- [~] Compute build jobs
  - `rust-compute-build` CI job runs `cargo check`/`cargo build` with `wasm_compute,uicp_wasi_enable` (`.github/workflows/ci.yml:134`).
  - TODO: add feature-on `cargo test` and integrate Wasm component build smoke.
>>>>>>> f8ad32a0

  - [ ] E2E smoke for compute
    - Add a CI-friendly Playwright job (Linux) that installs the bundled modules, starts the Tauri app in `--headless` or harness mode, submits a known job, and asserts final success/metrics/caching (pairs with the harness item above).
    - Record video/log artifacts for debugging failures; gate merges on this smoke test once it is stable.

-------------------------------------------------------------------------------

## 8) Documentation

- [x] Baseline docs present: `docs/compute/README.md`, host skeleton (`docs/compute/host-skeleton.rs`), WIT draft

<<<<<<< HEAD
  - [ ] Update docs with:
    - Feature flag matrix: clearly document when to enable `wasm_compute`, `uicp_wasi_enable`, and optional `uicp_bindgen`, including build commands and CI expectations in `docs/compute/README.md` and `setup.md`.
    - Module lifecycle: describe how to run `modules:build`, `modules:publish`, verify digests, where modules live on disk, and how updates are rolled out; include troubleshooting for manifest mismatches.
    - Error taxonomy UX: map each `Compute.*` code to user-facing guidance/toasts (cross-link to `uicp/src/lib/compute/errors.ts` and frontend components), plus mention logging channels.
    - Determinism/replay: spell out guarantees (fuel, RNG seed, logical clock) and known limitations; document how replay/caching interacts with partial streaming and metrics.
=======
- [~] Update docs with:
  - Feature flags + enablement now covered in `docs/setup.md#wasm-compute`; module build/verify flow documented in `docs/compute/README.md`.
  - Error taxonomy captured in `docs/compute/error-taxonomy.md`; compute toasts reference these codes.
  - TODO: add determinism/record-replay guarantees, guest log policy, and UI surfacing guidelines.
>>>>>>> f8ad32a0

-------------------------------------------------------------------------------

## 9) Release Gates (Go/No-Go)

  - [ ] Guest export wiring complete; csv.parse/table.query MVP runs end-to-end locally with partial streaming + metrics captured (see Sections 1 & 3).
  - [ ] WASI imports limited to policy; fs preopens verified to sandbox via automated tests (Section 5) and manual validation with real modules.
  - [ ] Unit + integration + E2E suites green (Rust + TS), including the new compute harness and negative tests.
  - [ ] CI builds with compute features enabled, module verifier strict mode, and WASM artifacts published.
  - [ ] Docs updated; feature flag defaults agreed for release and reflected in README/setup + release notes.

-------------------------------------------------------------------------------

## 10) Nice-to-haves (Post-MVP)

- [ ] Determinism probes for compute outputs and optional golden tests
- [ ] Resource budgets/benchmarks (latency p95 deltas on changed path)
- [ ] Cache warming and cache-only mode for demos
- [ ] Per-job log/metrics view in the UI

-------------------------------------------------------------------------------

## Cross-References (Key Files)

- Host runtime: `uicp/src-tauri/src/compute.rs`
- App shell: `uicp/src-tauri/src/main.rs`
- Registry + modules: `uicp/src-tauri/src/registry.rs`, `uicp/src-tauri/modules/*`
- Cache: `uicp/src-tauri/src/compute_cache.rs`
- Frontend store: `uicp/src/state/compute.ts`
- Bridge: `uicp/src/lib/bridge/tauri.ts`
- Tests: `uicp/tests/unit/compute.store.test.ts`, Rust unit tests in `compute.rs`
- Work-in-progress WIT: `uicp/src-tauri/wit/command.wit`, `docs/wit/uicp-host@1.0.0.wit`
<|MERGE_RESOLUTION|>--- conflicted
+++ resolved
@@ -54,7 +54,6 @@
 - [x] Telemetry and cache writes
   - Emits `debug-log`, `compute.result.final`; caches deterministic payloads when replayable
 
-<<<<<<< HEAD
   - [~] WASI imports
     - Current state: Preview 2 core wiring lives behind `uicp_wasi_enable`; when disabled, `add_wasi_and_host` returns a guidance error instead of silently missing imports.
     - TODO (host: `uicp/src-tauri/src/compute.rs`):
@@ -77,24 +76,6 @@
     - Extend `collect_metrics()` to record `fuelUsed` (via `Store::get_fuel` once metering is enabled) and `memPeakMb` from `StoreLimits`, alongside existing duration/deadline data.【F:uicp/src-tauri/src/compute.rs†L824-L858】
     - Wire `log_count` increments inside the logger shim, propagate `partialFrames`/`invalidPartialsDropped`, and persist metrics in cache writes (`compute_cache::store`).
     - Emit metrics for terminal error envelopes (`finalize_error`) to keep UI/telemetry parity with success cases.【F:uicp/src-tauri/src/compute.rs†L702-L765】
-=======
-- [~] WASI imports
-  - `add_wasi_and_host` links WASI Preview 2 only when `uicp_wasi_enable` is enabled (`uicp/src-tauri/src/compute.rs:640`); disabled builds surface a guidance error.
-  - TODO: wire explicit read-only preopens, stdout/stderr bindings, and policy-driven caps before exposing guest FS/IO.
-
-- [x] Guest export invocation (execution wiring)
-  - Host invokes typed exports via `get_typed_func` and routes success through `finalize_ok_with_metrics` (`uicp/src-tauri/src/compute.rs:516`).
-    - `csv.parse` resolves workspace inputs via `resolve_csv_source`; `table.query` converts JSON into WIT tuples before invocation.
-    - Cache writes persist the output and `outputHash`, keeping replay parity.
-  - Optional: `uicp_bindgen` feature can be re-enabled later, but it is not required for the current path.
-
-- [ ] Partial event streaming and guest logs
-  - `Ctx` tracks partial/invalid frame counters and the bridge listens for `compute.result.partial` (`uicp/src-tauri/src/compute.rs:252`, `uicp/src/lib/bridge/tauri.ts:396`), but the host does not emit partial frames yet; guest stdout/stderr/log imports remain TODO.
-
-- [~] Metrics finishing pass
-  - `collect_metrics` (success path) now emits duration, `deadlineMs`, `remainingMsAtFinish`, `logCount`, and partial counters (`uicp/src-tauri/src/compute.rs:842`).
-  - TODO: hook `fuelUsed`/`memPeakMb`, attach metrics on error envelopes, and surface counts in UI/telemetry.
->>>>>>> f8ad32a0
 
 -------------------------------------------------------------------------------
 
@@ -133,17 +114,9 @@
 - [x] Unit tests
   - File: `uicp/tests/unit/compute.store.test.ts` covers new semantics and helpers
 
-<<<<<<< HEAD
-  - [ ] UI affordances for compute
-    - Ship a dedicated compute activity panel (React) that displays job status, partial progress counters, metrics, and allows cancel/resubmit; wire it to `useComputeStore` selectors so state transitions are visible without devtools.【F:uicp/src/state/compute.ts†L1-L200】
-    - Surface cache hits and replay status (e.g., badge when served from cache) and show metric summaries (duration/fuel/memory) once emitted.
-    - Update error presentation to map taxonomy codes via `uicp/src/lib/compute/errors.ts` (or new helper), ensuring toast copy matches `ComputeErrorCode` definitions.
-    - Add accessibility and dark-mode coverage for the new UI, plus Playwright visual assertions if feasible.
-=======
 - [~] UI affordances for compute
   - Compute store tracks duration, cache hits, partial counters (`uicp/src/state/compute.ts:5`), and bridge toasts now map codes via `formatComputeErrorToast` (`uicp/src/lib/bridge/tauri.ts:152`).
   - TODO: render partial frames/metrics in UI, surface cache hits, and add dedicated compute panel indicators.
->>>>>>> f8ad32a0
 
 -------------------------------------------------------------------------------
 
@@ -193,15 +166,9 @@
 - [x] Structured events
   - `debug-log`, `compute.result.final`, `compute.debug` telemetry; replay telemetry
 
-<<<<<<< HEAD
-  - [ ] Per-task metrics
-    - Once `collect_metrics()` emits the enriched fields, persist them in SQLite/telemetry and expose via UI charts or developer HUD; ensure cache hits mark `cacheHit: true` for analytics.【F:uicp/src-tauri/src/compute.rs†L824-L858】
-    - Add Grafana-friendly exports (e.g., JSONL or metrics endpoint) so deployment operators can monitor latency, success rate, fuel usage, and memory headroom per task.
-=======
 - [~] Per-task metrics
   - Final Ok envelopes include duration, deadline budget, log/partial counters, and `outputHash`; cache persistence keeps metrics (`uicp/src-tauri/src/compute.rs:842`).
   - TODO: add mem/fuel capture, expose metrics in UI dashboards, and include error-path metrics.
->>>>>>> f8ad32a0
 
   - [ ] Logs/trace capture
     - Implement the structured logger import so guest `log(level, msg)` calls produce sanitized `debug-log` events and optionally feed a rolling buffer accessible in the UI; enforce rate limits and truncation.
@@ -213,16 +180,9 @@
 
 - [x] Module verification workflow present (`.github/workflows/verify-modules.yml`)
 
-<<<<<<< HEAD
-  - [ ] Compute build jobs
-    - Update CI to run `cargo check --features wasm_compute,uicp_wasi_enable` and `cargo test --features wasm_compute,uicp_wasi_enable` within `uicp/src-tauri`; include `wasmtime` downloads/cache warm-up to keep runtimes acceptable.【F:uicp/src-tauri/Cargo.toml†L1-L120】
-    - Ensure the TypeScript pipeline runs `npm run test`, `npm run lint`, and `npm run typecheck` with the compute-specific code paths enabled (e.g., `VITE_FEATURE_COMPUTE=1`).
-    - Publish the compiled WASM modules as build artifacts for traceability.
-=======
 - [~] Compute build jobs
   - `rust-compute-build` CI job runs `cargo check`/`cargo build` with `wasm_compute,uicp_wasi_enable` (`.github/workflows/ci.yml:134`).
   - TODO: add feature-on `cargo test` and integrate Wasm component build smoke.
->>>>>>> f8ad32a0
 
   - [ ] E2E smoke for compute
     - Add a CI-friendly Playwright job (Linux) that installs the bundled modules, starts the Tauri app in `--headless` or harness mode, submits a known job, and asserts final success/metrics/caching (pairs with the harness item above).
@@ -234,18 +194,10 @@
 
 - [x] Baseline docs present: `docs/compute/README.md`, host skeleton (`docs/compute/host-skeleton.rs`), WIT draft
 
-<<<<<<< HEAD
-  - [ ] Update docs with:
-    - Feature flag matrix: clearly document when to enable `wasm_compute`, `uicp_wasi_enable`, and optional `uicp_bindgen`, including build commands and CI expectations in `docs/compute/README.md` and `setup.md`.
-    - Module lifecycle: describe how to run `modules:build`, `modules:publish`, verify digests, where modules live on disk, and how updates are rolled out; include troubleshooting for manifest mismatches.
-    - Error taxonomy UX: map each `Compute.*` code to user-facing guidance/toasts (cross-link to `uicp/src/lib/compute/errors.ts` and frontend components), plus mention logging channels.
-    - Determinism/replay: spell out guarantees (fuel, RNG seed, logical clock) and known limitations; document how replay/caching interacts with partial streaming and metrics.
-=======
 - [~] Update docs with:
   - Feature flags + enablement now covered in `docs/setup.md#wasm-compute`; module build/verify flow documented in `docs/compute/README.md`.
   - Error taxonomy captured in `docs/compute/error-taxonomy.md`; compute toasts reference these codes.
   - TODO: add determinism/record-replay guarantees, guest log policy, and UI surfacing guidelines.
->>>>>>> f8ad32a0
 
 -------------------------------------------------------------------------------
 
